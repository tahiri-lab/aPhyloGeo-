import io
import json
import os
import re
import sys
<<<<<<< HEAD
import tempfile
from collections import Counter
from decimal import Decimal
from io import BytesIO
from io import StringIO
import resources_rc
import folium
import matplotlib.patches as mpatches
=======
import json
import yaml
import time
import folium
import resources_rc
from collections import Counter
from PyQt5.QtCore import Qt
from Bio.Seq import Seq
from Bio.SeqRecord import SeqRecord
from Bio import AlignIO
from Bio.Align import MultipleSeqAlignment
import matplotlib.pyplot as plt
import matplotlib.patches as mpatches
from decimal import Decimal
from io import BytesIO
from PyQt5.QtWidgets import QApplication, QMainWindow, QLabel, QVBoxLayout, QWidget, QPushButton, QSpinBox
>>>>>>> 7f1dd8c7
import matplotlib.pyplot as plt
import networkx as nx
import numpy as np
import pandas as pd
import plotly.graph_objs as go
import plotly.io as pio
import qtmodern.styles
import qtmodern.windows
<<<<<<< HEAD
import qtmodern.windows
import seaborn as sns
import yaml
from Bio import AlignIO
from Bio import Phylo
from Bio.Align import MultipleSeqAlignment
from Bio.Seq import Seq
from Bio.SeqRecord import SeqRecord
from PyQt5 import QtCore, QtGui
from PyQt5 import QtWidgets, uic
from PyQt5.QtCore import Qt
from PyQt5.QtCore import pyqtSlot
=======
from Bio import AlignIO
from PyQt5 import QtCore, QtGui
from PyQt5 import QtWidgets, uic
>>>>>>> 7f1dd8c7
from PyQt5.QtGui import QIcon, QColor, QPixmap, QImage
from PyQt5.QtWebEngineWidgets import QWebEngineView
from PyQt5.QtWidgets import (QDialog)
from PyQt5.QtWidgets import QFileDialog, QGraphicsDropShadowEffect, QGraphicsScene
from aphylogeo import utils
from aphylogeo.alignement import AlignSequences
from aphylogeo.genetic_trees import GeneticTrees
from aphylogeo.params import Params
<<<<<<< HEAD

from PreferencesDialog import PreferencesDialog  # Import PreferencesDialog
=======
>>>>>>> 7f1dd8c7
from help import UiHowToUse
from settings import HoverLabel

Params.load_from_file("params.yaml")

class MyDumper(yaml.Dumper):
    """
     Custom YAML Dumper to modify the default indentation and list representation behavior.

     Methods:
         increase_indent(flow=False, indentless=False):
             Increase the indentation level in the YAML output.

         represent_list(data):
             Represent Python lists in a flow style in the YAML output.
     """

    def increase_indent(self, flow=False, indentless=False):
        """
        Increase the indentation level in the YAML output.

        Args:
            flow (bool): Indicates whether the current context is a flow style. Defaults to False.
            indentless (bool): Indicates whether to use an indentless format. This argument is ignored. Defaults to False.

        Returns:
            The result from the superclass's increase_indent method with modified behavior.
        """
        return super(MyDumper, self).increase_indent(flow, False)

    def represent_list(self, data):
        """
        Represent Python lists in a flow style in the YAML output.

        Args:
            data (list): The list to represent in the YAML output.

        Returns:
            The YAML representation of the list in a flow style.
        """
        return self.represent_sequence('tag:yaml.org,2002:seq', data, flow_style=True)


yaml.add_representer(list, MyDumper.represent_list, Dumper=MyDumper)
"""
Add a representer for the list type to the YAML dumper.

This ensures that lists are represented in a flow style using the MyDumper class.

Args:
    list (type): The Python list type to represent.
    MyDumper.represent_list (method): The method that defines how to represent lists.
    Dumper (yaml.Dumper): The custom dumper class to use, in this case, MyDumper.
"""


def update_yaml_param(params, file_path, property_name, new_value):
    """
    Updates a specified property within a YAML file with a new value.

    Args:
        params: An object with an update_from_dict method, typically used for updating parameters.
        file_path (str): The path to the YAML file.
        property_name (str): The name of the property to modify (e.g., 'file_name').
        new_value: The new value to set for the property (can be any valid YAML type).

    Raises:
        FileNotFoundError: If the specified YAML file does not exist.
        KeyError: If the specified property name is not found in the YAML file.
    """
    if isinstance(new_value, list):
        new_value = [element.strip() for element in new_value]
    params.update_from_dict({property_name: new_value})

    # 1. Load existing YAML data
    with open(file_path, "r") as yaml_file:
        data = yaml.safe_load(yaml_file)  # Use safe_load for security

    # 2. Update the specified property
    if property_name in data:
        data[property_name] = new_value
    # 3. Write the updated data back to the file
    with open(file_path, "w") as yaml_file:
        yaml.dump(data, yaml_file, default_flow_style=None, Dumper=MyDumper, sort_keys=False)


window_size = 50
starting_position = 1

class UiMainWindow(QtWidgets.QMainWindow):

    def useWindow(self):
        """
        Initialize and display the 'How to Use' window.

        This method creates a new QMainWindow instance, sets up its UI using the UiHowToUse class, and displays the window.
        """
        self.window = QtWidgets.QMainWindow()
        self.ui = UiHowToUse()
        self.ui.initUI()
        self.ui.show()

    def paramWin(self):
        """
        Initialize and display the parameters window.
        This method creates a new QMainWindow instance, sets up its UI using the UiDialog class, and displays the window.
        """
        dialog = QtWidgets.QDialog()
        ui = HoverLabel.Settings()
        ui.setupUi(dialog)
        dialog.exec_()

    def openClimTree(self):
        """
        Initialize and display the climatic tree window.

        This method imports the Ui_ct class, creates a new QMainWindow instance, sets up its UI using the Ui_ct class, and displays the window. It also sets the current index for stackedWidget and tabWidget2.
        """
        from cltree import Ui_ct
        self.window = QtWidgets.QMainWindow()
        self.ui = Ui_ct()
        self.ui.setupUi(self.window)
        self.window.show()

        self.stackedWidget.setCurrentIndex(2)
        self.tabWidget2.setCurrentIndex(3)

    def __init__(self):
        super(UiMainWindow, self).__init__()
        uic.loadUi("Qt/main.ui", self)
        self.setupUi()

    def setupUi(self):
        """
         Setup the UI components and initialize the main window.

         This method connects various UI buttons to their corresponding event handlers, sets up styles and effects for UI elements, and initializes the state of the application.
         """
<<<<<<< HEAD
        self.preferences = {
            "label_color": "black",
            "edge_color": "blue",
            "reticulation_color": "red",
            "layout": "horizontal",
            "proportional_edge_lengths": False,
            "label_internal_vertices": False,
            "use_leaf_names": True,
            "show_branch_length": False,
            "view_type": "network"
        }

        self.setObjectName("MainWindow")
        self.window_size_spinbox_2.setRange(1, 1000)
        self.starting_position_spinbox_2.setRange(1, 1000)
        self.starting_position_spinbox_2.valueChanged.connect(self.update_plot)
        self.window_size_spinbox_2.valueChanged.connect(self.update_plot)
=======
        self.setObjectName("MainWindow")
        self.window_size_spinbox.setRange(1, 1000)
        self.starting_position_spinbox.setRange(1, 1000)
        self.button.clicked.connect(self.load_data_genetic)
>>>>>>> 7f1dd8c7
        self.homeButton.clicked.connect(self.showHomePage)
        self.geneticDataButton.clicked.connect(self.showGenDatPage)
        self.climaticDataButton.clicked.connect(self.showClimDatPage)
        self.helpButton.clicked.connect(self.useWindow)
        self.darkModeButton.clicked.connect(self.toggleDarkMode)
        self.climaticTreeButtonPage2.clicked.connect(self.displayClimaticTrees)
        self.climaticTreescomboBox.currentIndexChanged.connect(self.show_selected_climatic_tree)
        self.downloadGraphButton2.clicked.connect(self.download_climatic_tree_graph)
        self.darkModeButton.setCursor(Qt.PointingHandCursor)
        self.isDarkMode = False  # Keep track of the state
        self.fileBrowserButtonPage1.clicked.connect(self.pressItFasta)
<<<<<<< HEAD
        self.geneticTreeButtonPage1.clicked.connect(self.display_newick_trees)
        self.sequenceAlignmentButtonPage1.clicked.connect(self.SeqAlign)
        self.clearButtonPage1.clicked.connect(self.clearGen)
        self.statisticsButtonPage1.clicked.connect(self.plot_sequence_similarity)
=======
        self.StartSequenceAlignmentButton.clicked.connect(self.SeqAlign)
        self.sequenceAlignmentButtonPage1.clicked.connect(self.showSequencePage)
        self.clearButtonPage1.clicked.connect(self.clearGen)
        self.statisticsButtonPage1.clicked.connect(self.load_data_genetic)
>>>>>>> 7f1dd8c7
        self.clearButtonPage2.clicked.connect(self.clearClim)
        self.fileBrowserButtonPage2.clicked.connect(self.pressItCSV)
        self.statisticsButtonPage2.clicked.connect(self.load_data_climate)
<<<<<<< HEAD
        self.resultsButtonPage2.clicked.connect(self.showResultsPage)
        self.ClimaticChartSettingsAxisX.currentIndexChanged.connect(self.generate_graph)
        self.ClimaticChartSettingsAxisY.currentIndexChanged.connect(self.generate_graph)
        self.radioButtonPiePlot.toggled.connect(self.generate_graph)
        self.radioButtonLinePlot.toggled.connect(self.generate_graph)
        self.radioButtonScatterPlot.toggled.connect(self.generate_graph)
        self.radioButtonBarGraph.toggled.connect(self.generate_graph)
        self.geneticTreescomboBox.currentIndexChanged.connect(self.show_selected_tree)
=======
        self.resultsButton.clicked.connect(self.showResultsPage)
        self.CreateGraphButton.clicked.connect(self.generate_graph)
>>>>>>> 7f1dd8c7
        self.settingsButtonPage3.clicked.connect(self.paramWin)
        self.submitButtonPage3.clicked.connect(self.showFilteredResults)
        self.clearButtonPage4.clicked.connect(self.clearResult)
        self.statisticsButtonPage4.clicked.connect(self.showResultsStatsPage)
        self.clearButtonPage4.clicked.connect(self.clearResultStat)
        self.downloadGraphButton.clicked.connect(self.download_graph)
        self.preferencesButton.clicked.connect(self.open_preferences_dialog)
        self.stackedWidget.setCurrentIndex(0)
<<<<<<< HEAD
        self.preferences = {
            "label_color": "black",
            "edge_color": "blue",
            "reticulation_color": "red",
            "layout": "horizontal",
            "proportional_edge_lengths": False,
            "label_internal_vertices": False,
            "use_leaf_names": False,
            "root_with_leaf_node": False,
            "root_leaf_node": ""
        }
        self.tree_keys = []
        self.total_trees = 0
        self.current_index = 0
        buttons = [self.geneticDataButton, self.climaticDataButton, self.helpButton, self.homeButton]
=======

        buttons = [self.geneticDataButton, self.climaticDataButton, self.helpButton, self.homeButton,  self.resultsButton]
>>>>>>> 7f1dd8c7

        buttons_Vertical = [self.fileBrowserButtonPage1, self.sequenceAlignmentButtonPage1,
                            self.clearButtonPage1, self.statisticsButtonPage1, self.geneticTreeButtonPage1,
                            self.fileBrowserButtonPage2, self.clearButtonPage2,
                            self.climaticTreeButtonPage2, self.statisticsButtonPage2,
                            self.settingsButtonPage3,
                            self.settingsButtonPage4,
                            self.submitButtonPage3,
                            self.statisticsButtonPage3,
                            self.submitButtonPage4,
                            self.statisticsButtonPage4, self.StartSequenceAlignmentButton,
                            self.clearButtonPage3,
                            self.clearButtonPage4]

        # Définir le curseur et la feuille de style pour tous les boutons
        for button in buttons:
            button.setCursor(Qt.PointingHandCursor)
            button.setStyleSheet("""
                QPushButton { 
                    padding: 10px 20px;
                    font-weight: bold;
                    background-color: #DEDDDA;
                    border-radius: 20px;
                    transition: background-color 0.3s ease; /* Add transition */
                }
                QPushButton:hover {
                    background-color: #B7B7B6; 
                }
                QPushButton:pressed {
                    background-color: #DEDDDA;
                }
            """)
            shadow_effect = QGraphicsDropShadowEffect()
            shadow_effect.setBlurRadius(10)
            shadow_effect.setColor(QColor(0, 0, 0, 140))
            shadow_effect.setOffset(3, 3)
            button.setGraphicsEffect(shadow_effect)

        for buttonV in buttons_Vertical:
            buttonV.setCursor(Qt.PointingHandCursor)
            buttonV.setStyleSheet("""
                QPushButton {
                    border-radius: 14px;
                    background-color: #EEEEEE;
                    padding: 10px 20px;
                    font-weight: bold;
                    transition: background-color 0.3s ease; /* Add transition */
                }
                QPushButton:hover {
                    background-color: #D7D7D7; 
                }
                QPushButton:pressed {
                    background-color: #EEEEEE;
                }
            """)
            shadow_effect = QGraphicsDropShadowEffect()
            shadow_effect.setBlurRadius(10)
            shadow_effect.setColor(QColor(0, 0, 0, 110))
            shadow_effect.setOffset(3, 3)

            buttonV.setGraphicsEffect(shadow_effect)

        self.darkModeButton.setCursor(Qt.PointingHandCursor)
        self.darkModeButton.setStyleSheet("""
                QPushButton { 
                    padding: 10px 20px;
                    font-weight: bold;
                    background-color: #DEDDDA;
                    border-radius: 14px;
                    transition: background-color 0.3s ease; /* Add transition */
                }
                QPushButton:hover {
                    background-color: #B7B7B6; 
                }
                QPushButton:pressed {
                    background-color: #DEDDDA;
                }
            """)
        # Créer l'effet d'ombre
        shadow_effect = QGraphicsDropShadowEffect()
        shadow_effect.setBlurRadius(10)
        shadow_effect.setColor(QColor(0, 0, 0, 140))
        shadow_effect.setOffset(3, 3)
        self.darkModeButton.setGraphicsEffect(shadow_effect)
        QtCore.QMetaObject.connectSlotsByName(self)

<<<<<<< HEAD
    def read_msa(self, msa_data):
        genetic_data = {}
        for key, value in msa_data.items():
            lines = value.strip().split('\n')
            current_id = None
            for line in lines:
                if line.startswith('>'):
                    current_id = line[1:].strip()
                    if current_id not in genetic_data:
                        genetic_data[current_id] = []
                else:
                    genetic_data[current_id].append(line.strip())
        genetic_data = {sequence_id: ''.join(sequences) for sequence_id, sequences in genetic_data.items()}
        print("Genetic Data:", genetic_data)  # Debug print
=======
    def load_data_genetic(self):
        print(f"Loading data from: {Params.reference_gene_filepath}")
        genetic_data = self.read_fasta(Params.reference_gene_filepath)
        standardized_data = self.standardize_sequence_lengths(genetic_data)
        starting_position = self.starting_position_spinbox.value()
        window_size = self.window_size_spinbox.value()
        output_path = "./alignment_chart.png"
        self.plot_alignment_chart(standardized_data, starting_position, window_size, output_path)
        self.display_image(output_path)
        self.tabWidget.setCurrentIndex(3)

    def read_fasta(self, fasta_file):
        genetic_data = {}
        with open(fasta_file, 'r') as file:
            sequence_id = None
            sequence_data = []
            for line in file:
                if line.startswith('>'):
                    if sequence_id is not None:
                        genetic_data[sequence_id] = ''.join(sequence_data)
                    sequence_id = line[1:].strip()
                    sequence_data = []
                else:
                    sequence_data.append(line.strip())
            if sequence_id is not None:
                genetic_data[sequence_id] = ''.join(sequence_data)
>>>>>>> 7f1dd8c7
        return genetic_data

    def standardize_sequence_lengths(self, genetic_data):
        max_length = max(len(seq) for seq in genetic_data.values())
<<<<<<< HEAD
        standardized_data = {key: seq.ljust(max_length, '-') for key, seq in genetic_data.items()}
        print("Standardized Data:", standardized_data)  # Debug print
=======
        standardized_data = {}
        for key, seq in genetic_data.items():
            if len(seq) < max_length:
                padded_seq = seq + '-' * (max_length - len(seq))
            else:
                padded_seq = seq[:max_length]
            standardized_data[key] = padded_seq
>>>>>>> 7f1dd8c7
        return standardized_data

    def plot_alignment_chart(self, genetic_data, starting_position, window_size, output_path):
        end_position = starting_position + window_size
        truncated_data = {key: value[starting_position:end_position] for key, value in genetic_data.items()}
<<<<<<< HEAD
        print("Truncated Data:", truncated_data)  # Debug print
=======
>>>>>>> 7f1dd8c7

        alignment = MultipleSeqAlignment([
            SeqRecord(Seq(seq), id=key)
            for key, seq in truncated_data.items()
        ])

<<<<<<< HEAD
        fig, (ax1, ax2) = plt.subplots(2, 1, figsize=(9, 4), gridspec_kw={'height_ratios': [1, 8]})
        ax1.set_axis_off()
        ax2.set_axis_off()

        # Calculate conservation
        conservation, _ = self.calculate_conservation_and_gaps(alignment)
        print("Conservation:", conservation)  # Debug print
=======
        fig, (ax1, ax2, ax3) = plt.subplots(3, 1, figsize=(9, 4), gridspec_kw={'height_ratios': [1, 8, 1]})
        ax1.set_axis_off()
        ax2.set_axis_off()
        ax3.set_axis_off()

        # Calculate conservation and gaps
        conservation = self.calculate_conservation(alignment)
        gaps = self.calculate_gaps(alignment)
>>>>>>> 7f1dd8c7

        # Plot conservation
        bar_width = 1.0
        ax1.bar(range(len(conservation)), conservation, color='#4CAF50', width=bar_width, align='edge')
        ax1.set_xlim(0, len(conservation))
        ax1.set_ylim(0, 1)
<<<<<<< HEAD
        ax1.set_title('CONSERVATION', fontsize=12, pad=20)
=======

        # Plot gaps
        ax3.bar(range(len(gaps)), gaps, color='#F44336', width=bar_width, align='edge')
        ax3.set_ylabel('Gap')
        ax3.set_xlim(0, len(gaps))
        ax3.set_ylim(0, 1)
>>>>>>> 7f1dd8c7

        # Plot alignment
        seqs = [str(record.seq) for record in alignment]
        ids = [record.id for record in alignment]
        colors = {
            'A': '#4CAF50',
            'T': '#F44336',
            'G': '#2196F3',
            'C': '#FFEB3B',
            '-': 'grey',
            'N': 'black'  # Handling 'N' or any other characters if present
        }
<<<<<<< HEAD

        font_size = 10
        rect_height = 0.8
        rect_width = 1.0

        for i, seq in enumerate(seqs):
            ax2.text(-1, len(seqs) - i - 1 + rect_height / 2, ids[i], ha='right', va='center', fontsize=font_size)
            for j, nucleotide in enumerate(seq):
                color = colors.get(nucleotide, 'black')  # Default to black if not found
                rect = mpatches.Rectangle((j, len(seqs) - i - 1), rect_width, rect_height, color=color)
                ax2.add_patch(rect)
                ax2.text(j + rect_width / 2, len(seqs) - i - 1 + rect_height / 2, nucleotide, ha='center', va='center',
                         fontsize=font_size)

        consensus_seq = self.calculate_consensus(alignment)
        print("Consensus Sequence:", consensus_seq)  # Debug print
        for j, nucleotide in enumerate(consensus_seq):
            color = colors.get(nucleotide, 'black')  # Default to black if not found
            rect = mpatches.Rectangle((j, -1), rect_width, rect_height, color=color)
            ax2.add_patch(rect)
            ax2.text(j + rect_width / 2, -1 + rect_height / 2, nucleotide, ha='center', va='center', fontsize=font_size,
                     fontweight='bold')

        # Add Consensus title
        ax2.text(-1, -1 + rect_height / 2, "Consensus", ha='right', va='center', fontsize=font_size, fontweight='bold')

        ax2.set_xlim(0, len(consensus_seq))
        ax2.set_ylim(-2, len(seqs))
        ax2.set_yticks(range(len(ids)))
        ax2.set_yticklabels(ids, fontsize=font_size)

        # Ensure number of ticks matches the length of the sequences
        ax2.set_xticks(range(len(consensus_seq)))
        ax2.set_xticklabels(range(starting_position, starting_position + len(consensus_seq)), fontsize=font_size)

        plt.subplots_adjust(left=0.2, right=0.95, top=0.95, bottom=0.05)
        plt.savefig(output_path)
        plt.close()

    def calculate_conservation_and_gaps(self, alignment):
        length = alignment.get_alignment_length()
        conservation = []
        gaps = []

        for i in range(length):
            column = alignment[:, i]
            counter = Counter(column)
            most_common = counter.most_common(1)[0][1]
            conservation.append(most_common / len(column))
            gaps.append(counter['-'] / len(column))

        return conservation, gaps

    def calculate_consensus(self, alignment):
        length = alignment.get_alignment_length()
        consensus = []

        for i in range(length):
            column = alignment[:, i]
            counter = Counter(column)
            most_common_base = counter.most_common(1)[0][0]
            consensus.append(most_common_base)

        return ''.join(consensus)

    def update_plot(self):
        starting_position = self.starting_position_spinbox_2.value()
        window_size = self.window_size_spinbox_2.value()
        output_path = "sequence_alignment_plot.png"

        genetic_data = self.read_msa(self.msa)
        standardized_data = self.standardize_sequence_lengths(genetic_data)
        self.plot_alignment_chart(standardized_data, starting_position, window_size, output_path)

        pixmap = QPixmap(output_path)
        self.seqAlignLabel.setPixmap(pixmap)
        self.tabWidget.setCurrentIndex(2)

    def plot_sequence_similarity(self):
        sequences = []
        for key, value in self.msa.items():
            parts = value.strip().split('\n')
            header = parts[0].strip('>')  # Get the header without the '>'
            sequence = ''.join(parts[1:])
            sequences.append((header, sequence))

        # Find the maximum sequence length
        max_len = max(len(seq) for _, seq in sequences)

        # Pad sequences to the same length
        padded_records = []
        for header, sequence in sequences:
            padded_seq = sequence.ljust(max_len, '-')
            padded_records.append(SeqRecord(Seq(padded_seq), id=header))

        # Create a MultipleSeqAlignment object
        alignment = MultipleSeqAlignment(padded_records)

        # Compute the similarity score for each position
        reference_sequence = str(alignment[0].seq)
        similarities = []

        for record in alignment:
            similarity = [1 if ref == res else 0 for ref, res in zip(reference_sequence, str(record.seq))]
            similarities.append(similarity)

        similarities = np.array(similarities)

        # Compute sliding window averages
        def sliding_window_avg(arr, window_size, step_size):
            return [np.mean(arr[i:i + window_size]) for i in range(0, len(arr) - window_size + 1, step_size)]

        # Use Params.window_size directly
        window_size = Params.window_size
        step_size = Params.step_size  # You can also parameterize this if needed

        windowed_similarities = []
        for sim in similarities:
            windowed_similarities.append(sliding_window_avg(sim, window_size, step_size))

        windowed_similarities = np.array(windowed_similarities)

        # Plot the similarities
        fig, ax = plt.subplots(figsize=(10, 6))
        x = np.arange(0, len(reference_sequence) - window_size + 1, step_size)
        for idx, record in enumerate(alignment):
            ax.plot(x, windowed_similarities[idx], label=f'{record.id}_{idx}')

        ax.set_xlabel('Position')
        ax.set_ylabel('Similarity')
        ax.set_title('Sequence Similarity Plot')
        ax.legend()

        # Save the plot to a temporary file
        plot_path = 'similarity_plot.png'
        fig.savefig(plot_path, bbox_inches='tight')

        # Load the plot into the QLabel
        pixmap = QPixmap(plot_path)
        self.textEditGenStats_2.setPixmap(pixmap)
        self.textEditGenStats_2.setFixedSize(900, 400)
        self.textEditGenStats_2.setScaledContents(True)

        # Optionally, remove the temporary file
        os.remove(plot_path)
        self.tabWidget.setCurrentIndex(3)

    def load_data_climate(self):
        # Load the data without the first column
        self.data = pd.read_csv(Params.file_name, usecols=lambda column: column != 'id')
        self.columns = self.data.columns
        self.ClimaticChartSettingsAxisX.addItems(self.columns)
        self.ClimaticChartSettingsAxisY.addItems(self.columns)
        self.tabWidget2.setCurrentIndex(3)

    def generate_graph(self):
        x_data = self.ClimaticChartSettingsAxisX.currentText()
        y_data = self.ClimaticChartSettingsAxisY.currentText()

        fig, ax = plt.subplots(figsize=(5.2, 5))  # Set figure size to 520x500 pixels (each inch is 100 pixels)

        if self.radioButtonBarGraph.isChecked():
            plot_type = 'Bar Graph'
            self.data.plot(kind='bar', x=x_data, y=y_data, ax=ax)
        elif self.radioButtonScatterPlot.isChecked():
            plot_type = 'Scatter Plot'
            self.data.plot(kind='scatter', x=x_data, y=y_data, ax=ax)
        elif self.radioButtonLinePlot.isChecked():
            plot_type = 'Line Plot'
            self.data.plot(kind='line', x=x_data, y=y_data, ax=ax)
        elif self.radioButtonPiePlot.isChecked():
            plot_type = 'Pie Plot'
            self.data.set_index(x_data).plot(kind='pie', y=y_data, ax=ax)

        buf = BytesIO()
        plt.savefig(buf, format='png')
        buf.seek(0)
        pixmap = QPixmap()
        pixmap.loadFromData(buf.getvalue())
        self.tabWidget2.setCurrentIndex(3)
        self.ClimaticChart_2.setPixmap(pixmap)

=======

        font_size = 10
        rect_height = 0.8
        rect_width = 1.0

        for i, seq in enumerate(seqs):
            ax2.text(-1, len(seqs) - i - 1 + rect_height / 2, ids[i], ha='right', va='center', fontsize=font_size)
            for j, nucleotide in enumerate(seq):
                color = colors.get(nucleotide, 'black')  # Default to black if not found
                rect = mpatches.Rectangle((j, len(seqs) - i - 1), rect_width, rect_height, color=color)
                ax2.add_patch(rect)
                ax2.text(j + rect_width / 2, len(seqs) - i - 1 + rect_height / 2, nucleotide, ha='center', va='center',
                         fontsize=font_size)

        consensus_seq = self.calculate_consensus(alignment)
        for j, nucleotide in enumerate(consensus_seq):
            color = colors.get(nucleotide, 'black')  # Default to black if not found
            rect = mpatches.Rectangle((j, -1), rect_width, rect_height, color=color)
            ax2.add_patch(rect)
            ax2.text(j + rect_width / 2, -1 + rect_height / 2, nucleotide, ha='center', va='center', fontsize=font_size,
                     fontweight='bold')

        # Add Consensus title
        ax2.text(-1, -1 + rect_height / 2, "Consensus", ha='right', va='center', fontsize=font_size, fontweight='bold')

        ax2.set_xlim(0, len(consensus_seq))
        ax2.set_ylim(-2, len(seqs))
        ax2.set_yticks(range(len(ids)))
        ax2.set_yticklabels(ids, fontsize=font_size)
        ax2.set_xticks(range(len(consensus_seq)))
        ax2.set_xticklabels(range(starting_position, end_position), fontsize=font_size)

        plt.subplots_adjust(left=0.2, right=0.95, top=0.95, bottom=0.05)
        plt.savefig(output_path)
        plt.close()
        print(f"Plot saved to: {output_path}")

    def calculate_conservation(self, alignment):
        conservation = []
        for i in range(alignment.get_alignment_length()):
            column = alignment[:, i]
            counts = Counter(column)
            most_common = counts.most_common(1)[0][1]
            conservation.append(most_common / len(column))
        return conservation

    def calculate_gaps(self, alignment):
        gaps = []
        for i in range(alignment.get_alignment_length()):
            column = alignment[:, i]
            gap_count = column.count('-')
            gaps.append(gap_count / len(column))
        return gaps

    def calculate_consensus(self, alignment):
        consensus_seq = []
        for i in range(alignment.get_alignment_length()):
            column = alignment[:, i]
            most_common = Counter(column).most_common(1)[0][0]
            consensus_seq.append(most_common)
        return ''.join(consensus_seq)

    def display_image(self, image_path):
        if os.path.exists(image_path):
            print(f"Displaying image: {image_path}")
            pixmap = QPixmap(image_path)
            if pixmap.isNull():
                print("Failed to load image into QPixmap")
            else:
                print("Image loaded into QPixmap successfully")
            self.textEditGenStats_2.setPixmap(pixmap)
            self.textEditGenStats_2.repaint()  # Ensure the label is updated
        else:
            print(f"Image not found: {image_path}")

    def load_data_climate(self):
        # Load the data without the first column
        self.data = pd.read_csv(Params.file_name, usecols=lambda column: column != 'id')
        self.columns = self.data.columns
        self.ClimaticChartSettingsAxisX.addItems(self.columns)
        self.ClimaticChartSettingsAxisY.addItems(self.columns)
        self.tabWidget2.setCurrentIndex(2)

    def generate_graph(self):
        x_data = self.ClimaticChartSettingsAxisX.currentText()
        y_data = self.ClimaticChartSettingsAxisY.currentText()

        fig, ax = plt.subplots(figsize=(5.2, 5))  # Set figure size to 520x500 pixels (each inch is 100 pixels)
        if (x_data != y_data):
            if self.radioButtonBarGraph.isChecked():
                plot_type = 'Bar Graph'
                self.data.plot(kind='bar', x=x_data, y=y_data, ax=ax)
            elif self.radioButtonScatterPlot.isChecked():
                plot_type = 'Scatter Plot'
                self.data.plot(kind='scatter', x=x_data, y=y_data, ax=ax)
            elif self.radioButtonLinePlot.isChecked():
                plot_type = 'Line Plot'
                self.data.plot(kind='line', x=x_data, y=y_data, ax=ax)
            elif self.radioButtonPiePlot.isChecked():
                plot_type = 'Pie Plot'
                self.data.set_index(x_data).plot(kind='pie', y=y_data, ax=ax)
        else:
            print("Same parameters dude...")

        buf = BytesIO()
        plt.savefig(buf, format='png')
        buf.seek(0)
        pixmap = QPixmap()
        pixmap.loadFromData(buf.getvalue())
        self.tabWidget2.setCurrentIndex(2)
        self.ClimaticChart_2.setPixmap(pixmap)

>>>>>>> 7f1dd8c7
    def pressItFasta(self):
        """
        Open a dialog to select a FASTA file, update parameters, and display the content with color-coded sequences.

        This method allows the user to select a FASTA file from the file system. It updates the relevant YAML parameters
        with the file's path and name, reads the file content, and displays the sequences with color-coded nucleotides
        in a text edit widget.

        Actions:
            - Opens a file dialog to select a FASTA file.
            - Updates 'reference_gene_file' and 'reference_gene_dir' parameters in the YAML file.
            - Reads and displays the content of the selected FASTA file.
            - Color-codes nucleotides (A, C, G, T) in the displayed sequence.
            - Enables the sequence alignment button and updates icons.
        """
        options = QFileDialog.Options()
        options |= QFileDialog.ReadOnly
        fullFileName, _ = QFileDialog.getOpenFileName(None, "Select FASTA file", "../datasets",
                                                      " (*.fasta);; (*.fasta)",
                                                      options=options)
        if fullFileName:
            update_yaml_param(Params, "params.yaml", "reference_gene_file", os.path.basename(fullFileName))
            update_yaml_param(Params, "params.yaml", "reference_gene_dir", os.path.dirname(fullFileName))

            with open(fullFileName, "r") as f:
                self.clearGen()
                content = f.read()
                sequence = ""
                for line in content.splitlines():
                    if line.startswith('>'):
                        line = f'<span style="color: green; font-weight: bold; font-size: 20px;">{line}</span>'
                        sequence += "<br>" + line + "<br>"
                    else:
                        nucleotide_colors = {
                            'A': 'yellow',
                            'C': 'blue',
                            'G': 'red',
                            'T': 'orange'
                        }
                        colored_line = ''
                        for char in line:
                            color = nucleotide_colors.get(char, '')
                            if color:
                                colored_line += f'<span style="color: {color}; font-weight: bold; font-size: 20px;">{char}</span>'
                            else:
                                colored_line += char
                        line = colored_line
                        sequence += line

                self.textEditFasta.setHtml(
                    f"<div style='background-color: #000000; color: #ffffff; padding: 10px; white-space: pre-wrap; word-wrap: break-word;'>{sequence}</div>"
                )
                self.sequenceAlignmentButtonPage1.setEnabled(True)
                self.sequenceAlignmentButtonPage1.setIcon(QIcon(":inactive/sequence.svg"))
                self.tabWidget.setCurrentIndex(1)

    def SeqAlign(self):
        """
        Perform sequence alignment and store the resulting genetic tree dictionary.

        This method calls the callSeqAlign method to perform sequence alignment and stores the resulting genetic tree dictionary in the geneticTreeDict attribute.
        """
        buttontest = [self.SequenceAlignmentMethod, self.SequenceFitMethod]
        align = self.SequenceAlignmentMethod.currentIndex() + 1
        fit = self.SequenceFitMethod.currentIndex() + 1
        update_yaml_param(Params, "params.yaml", "alignment_method", align)
        update_yaml_param(Params, "params.yaml", "fit_method", fit)
        self.geneticTreeDict = self.callSeqAlign()

    def callSeqAlign(self):
        """
        Execute the sequence alignment pipeline and display progress.

        This method performs the following steps:
        1. Loads sequences from the reference gene file.
        2. Aligns the loaded sequences.
        3. Generates genetic trees based on the aligned sequences.
        4. Prepares and displays the results in the UI.
        5. Saves the alignment and genetic tree results to JSON files.

        Returns:
            dict: A dictionary containing the genetic trees.

        Raises:
            Exception: Any exception that occurs during the alignment process will be handled, and the loading screen will close.
        """
        def update_progress(loading_screen, step):
            if step < loading_screen.checkListWidget.count():
                item = loading_screen.checkListWidget.item(step)
                item.setCheckState(QtCore.Qt.Checked)
                progress_value = int((step + 1) * (100 / loading_screen.checkListWidget.count()))
                loading_screen.progressBar.setValue(progress_value)
            else:
                loading_screen.progressBar.setValue(100)
            time.sleep(0.8)

        loading_screen = uic.loadUi("Qt/loading.ui")
        loading_screen.setWindowModality(QtCore.Qt.ApplicationModal)

        loading_screen.show()

        QtWidgets.QApplication.processEvents()
        update_progress(loading_screen, 0)
        QtWidgets.QApplication.processEvents()
        try:
            # Step 1: Load sequences
            sequenceFile = utils.loadSequenceFile(Params.reference_gene_filepath)
            update_progress(loading_screen, 1)
            QtWidgets.QApplication.processEvents()

            # Step 2: Align sequences
            align_sequence = AlignSequences(sequenceFile)
            alignements = align_sequence.align()
            update_progress(loading_screen, 2)
            QtWidgets.QApplication.processEvents()

            geneticTrees = utils.geneticPipeline(alignements.msa)
            trees = GeneticTrees(trees_dict=geneticTrees, format="newick")
            update_progress(loading_screen, 3)
            QtWidgets.QApplication.processEvents()
            # Step 3: Preparing results
            self.msa = alignements.to_dict().get("msa")
            self.tabWidget.setCurrentIndex(2)
            self.statisticsButtonPage1.setEnabled(True)
            self.statisticsButtonPage1.setIcon(QIcon(":inactive/statistics.svg"))
<<<<<<< HEAD
            self.geneticTreeButtonPage1.setEnabled(True)
=======
            self.resultsButton.setEnabled(True)
>>>>>>> 7f1dd8c7
            update_progress(loading_screen, 4)
            QtWidgets.QApplication.processEvents()
            # Step 4: Save results
            alignements.save_to_json(f"./results/aligned_{Params.reference_gene_file}.json")
            trees.save_trees_to_json("./results/geneticTrees.json")
            update_progress(loading_screen, 5)
            QtWidgets.QApplication.processEvents()
            time.sleep(0.8)
        finally:
            loading_screen.close()
            self.geneticTreeButtonPage1.setEnabled(True)
            self.update_plot()
            if self.climaticTreeButtonPage2.isEnabled():
                self.resultsButtonPage2.setEnabled(True)
            return geneticTrees

<<<<<<< HEAD
=======
        return geneticTrees

    def update_climate_chart(self):

        data = pd.read_csv(Params.file_name)
        condition = self.ClimStatsListCondition.currentText()
        chart_type = self.ClimStatsListChart.currentText()

        if condition == 'Temperature':
            values = data['T2M']
        elif condition == 'Wind':
            values = data['WS10M']
        elif condition == 'Humidity':
            values = data['QV2M']
        elif condition == 'Altitude':
            values = data['ALLSKY_SFC_SW_DWN']  # Assuming altitude is represented by this column

        plt.figure(figsize=(9.11, 3.91))

        if chart_type == 'Bar Chart':
            values.plot(kind='bar')
        elif chart_type == 'Line Chart':
            values.plot(kind='line')
        elif chart_type == 'Pie Chart':
            values.value_counts().plot(kind='pie')
        elif chart_type == 'Area Chart':
            values.plot(kind='area')
        elif chart_type == 'Scatter Chart':
            plt.scatter(data.index, values)

        plt.title(f'{condition} - {chart_type}')
        plt.savefig('chart.png')
        pixmap = QPixmap('chart.png')
        self.ClimaticChart.setPixmap(pixmap)
        self.tabWidget2.setCurrentIndex(3)

>>>>>>> 7f1dd8c7
    def retrieveDataNames(self, list):
        """
        Retrieve data from a list, excluding the first element.

        Args:
            list (list): The list to retrieve data from.

        Returns:
            list: A list of data excluding the first element.
        """
        names_to_retrieve = []
        for data in list:
            if data != list[0]:
                names_to_retrieve.append(data)
        return names_to_retrieve

    def populateMap(self, lat, long):
        mean_lat = sum(Decimal(y) for y in lat) / len(lat)
        mean_long = sum(Decimal(x) for x in long) / len(long)

        m = folium.Map(location=[mean_lat, mean_long], zoom_start=14, tiles="OpenStreetMap")
        for i in range(len(lat)):
            folium.Marker([Decimal(lat[i]), Decimal(long[i])]).add_to(m)

        # Save the map to HTML and render it to an image
        data = io.BytesIO()
        m.save(data, close_file=False)
        html = data.getvalue().decode()

        # Use a temporary file to store the HTML content
        temp_file_path = 'temp_map.html'
        with open(temp_file_path, 'w') as f:
            f.write(html)

        # Load the HTML file in QWebEngineView and capture as an image
        from PyQt5.QtWebEngineWidgets import QWebEngineView
        self.webview = QWebEngineView()
        self.webview.setHtml(data.getvalue().decode())
        self.webview.loadFinished.connect(self.capture_image)

    def capture_image(self):
        self.webview.page().grab().then(self.display_image1)

    def display_image1(self, image):
        qimage = QImage(image)
        pixmap = QPixmap.fromImage(qimage)

        scene = QGraphicsScene()
        scene.addPixmap(pixmap)

        self.graphicsViewClimData.setScene(scene)

    def pressItCSV(self):
        """
        Retrieve data from a climatic file and display it in a table.

        This method allows the user to select a CSV file from the file system. It updates the relevant YAML parameters with the file's path, reads the file content, and displays the data in a table widget. It also processes location data (latitude and longitude) if available and populates a map.

        Actions:
            - Opens a file dialog to select a CSV file.
            - Updates 'file_name' parameter in the YAML file.
            - Reads and displays the content of the selected CSV file.
            - Processes and stores species and factor data.
            - Populates a map with location data if available.
            - Updates the UI to reflect the loaded data.
        """

        def is_valid_decimal(value):
            try:
                Decimal(value)
                return True
            except:
                return False

        options = QFileDialog.Options()
        options |= QFileDialog.ReadOnly
        fullFilePath, _ = QFileDialog.getOpenFileName(None, "Select CSV file", "../datasets",
                                                      "Comma Separated Values (*.csv)",
                                                      options=options)

        if fullFilePath:
            update_yaml_param(Params, "params.yaml", "file_name", fullFilePath)
            self.statisticsButtonPage2.setEnabled(True)
            with open(fullFilePath, "r") as c:
                lines = c.readlines()
                num_rows = len(lines)
                first_line = lines[0].split(",")
                lat = []
                long = []
                self.species = []
                self.factors = [[], [], [], [], []]
                loc = False
                num_columns = len(first_line)
                if first_line[len(first_line) - 2] == 'LAT':
                    first_line_without_loc = first_line[:-2]
                    clim_data_names = self.retrieveDataNames(first_line_without_loc)
                    update_yaml_param(Params, "params.yaml", "names", first_line_without_loc)
                    loc = True
                else:
                    clim_data_names = self.retrieveDataNames(first_line)
                    update_yaml_param(Params, "params.yaml", "names", first_line)
                update_yaml_param(Params, "params.yaml", "data_names", clim_data_names)
                self.textEditClimData.clear()
                cursor = QtGui.QTextCursor(self.textEditClimData.textCursor())
                clim_data_table = cursor.insertTable(num_rows, num_columns)
                fmt = clim_data_table.format()
                fmt.setWidth(QtGui.QTextLength(QtGui.QTextLength.PercentageLength, 98))
                clim_data_table.setFormat(fmt)
                format = QtGui.QTextCharFormat()

                table_format = clim_data_table.format()
                table_format.setBorder(1.5)  # Set border width
                table_format.setBorderBrush(QtGui.QBrush(QtGui.QColor("gray")))  # Set border color
                clim_data_table.setFormat(table_format)

                # Create a QTextBlockFormat for center alignment
                center_format = QtGui.QTextBlockFormat()
                center_format.setAlignment(QtCore.Qt.AlignCenter)

                header_format = QtGui.QTextCharFormat()
                header_format.setFontWeight(QtGui.QFont.Bold)

                for i, line in enumerate(lines):
                    line_split = line.split(",")
                    if line != lines[0]:
                        line_data = []
                        self.species.append(line_split[0])
                        for j in range(1, len(line_split) - (2 if loc else 0)):
                            line_data.append(line_split[j])
                        self.factors.append(line_data)

                        if loc:
                            lat.append(line_split[len(line_split) - 2])
                            long.append(line_split[len(line_split) - 1])

                    for j, value in enumerate(line_split):
                        if i == 0:  # If it's the first line, apply center alignment and bold format
                            cursor.setBlockFormat(center_format)
                            cursor.setCharFormat(header_format)  # Apply bold and black color format to header
                        else:
                            cursor.setCharFormat(format)  # Apply black color format to all text
                        if re.search("^[0-9\\-]*\\.[0-9]*", value) is not None:
                            cursor.insertText(str(round(Decimal(value), 3)))
                        else:
                            cursor.insertText(value)
                        cursor.movePosition(QtGui.QTextCursor.NextCell)
                        df = pd.read_csv(Params.file_name)
                        self.climaticTrees = utils.climaticPipeline(df)
                        self.tree_keys = list(self.climaticTrees.keys())
                        self.total_trees = len(self.tree_keys)
                        self.current_index = 0
                        self.climaticTreeButtonPage2.setEnabled(True)
                        self.tabWidget2.setCurrentIndex(1)
                if loc and lat and long:
                    self.populateMap(lat, long)
<<<<<<< HEAD
                if self.statisticsButtonPage1.isEnabled():
                    self.resultsButtonPage2.setEnabled(True)
=======
>>>>>>> 7f1dd8c7

    def populateMap(self, lat, long):
        """
        Create and display a folium map with given latitude and longitude.

        This method generates a map centered on the mean latitude and longitude of the provided coordinates.
        It places markers on the map for each coordinate pair and displays the map in a QWebEngineView.

        Args:
            lat (list): List of latitudes.
            long (list): List of longitudes.
        """
        lat = [float(x) for x in lat]  # Convert all elements in lat to float
        long = [float(x) for x in long]  # Convert all elements in long to float

        mean_lat = sum(lat) / len(lat)
        mean_long = sum(long) / len(long)

        m = folium.Map(location=[mean_lat, mean_long],
                       zoom_start=14,
                       tiles="OpenStreetMap")
        for latitude, longitude in zip(lat, long):
            folium.Marker([latitude, longitude]).add_to(m)

        data = io.BytesIO()
        m.save(data, close_file=False)

        web_view = QWebEngineView(self.graphicsViewClimData)  # Embed the map inside graphicsViewClimData
        web_view.setHtml(data.getvalue().decode())
        layout = QtWidgets.QVBoxLayout(self.graphicsViewClimData)
        layout.addWidget(web_view)
        self.graphicsViewClimData.setLayout(layout)

    def showHomePage(self):
        """
        Display the home page of the application.

        This method sets the icons for the climatic data and genetic data buttons to their inactive states and displays the home page by setting the stacked widget's current index to 0.
        """
        self.climaticDataButton.setIcon(QIcon(":inactive/climaticData.svg"))
        self.geneticDataButton.setIcon(QIcon(":inactive/genetic.svg"))
        self.homeButton.setIcon(QIcon(":active/home.png"))
        self.resultsButton.setIcon(QIcon(":inactive/result.svg"))
        self.stackedWidget.setCurrentIndex(0)

    def showGenDatPage(self):
        """
        Display the genetic data page of the application.

        This method sets the icons for the climatic data and genetic data buttons, displays the genetic data page by setting the stacked widget's current index to 1, and sets the tab widget's current index to 0.
        """
        self.climaticDataButton.setIcon(QIcon(":inactive/climaticData.svg"))
        self.geneticDataButton.setIcon(QIcon(":active/genetic.svg"))
        self.homeButton.setIcon(QIcon(":other/home.svg"))
        self.resultsButton.setIcon(QIcon(":inactive/result.svg"))
        self.stackedWidget.setCurrentIndex(1)
        self.tabWidget.setCurrentIndex(0)

    def showClimDatPage(self):
        """
        Display the climatic data page of the application.

        This method sets the icons for the climatic data and genetic data buttons, displays the climatic data page by setting the stacked widget's current index to 2, and sets the tab widget's current index to 0.
        """
        self.climaticDataButton.setIcon(QIcon(":active/climaticData.png"))
        self.geneticDataButton.setIcon(QIcon(":inactive/genetic.svg"))
        self.homeButton.setIcon(QIcon(":other/home.svg"))
        self.resultsButton.setIcon(QIcon(":inactive/result.svg"))
        self.stackedWidget.setCurrentIndex(2)
        self.tabWidget2.setCurrentIndex(0)

    def showResultsPage(self):
        """
        Display the results page of the application.

        This method sets the stacked widget's current index to 3 to display the results page.
        """
        self.climaticDataButton.setIcon(QIcon(":inactive/climaticData.svg"))
        self.geneticDataButton.setIcon(QIcon(":inactive/genetic.svg"))
        self.homeButton.setIcon(QIcon(":other/home.svg"))
        self.resultsButton.setIcon(QIcon(":active/result.svg"))
        self.stackedWidget.setCurrentIndex(3)

    def showResultsStatsPage(self):
        """
        Display the results statistics page of the application.

        This method sets the stacked widget's current index to 4 to display the results statistics page.
        """
        self.stackedWidget.setCurrentIndex(4)

    def showSequencePage(self):
        """
        Display the sequence alignment page
        """
        self.stackedWidget.setCurrentIndex(1)
        self.tabWidget.setCurrentIndex(2)

    def showFilteredResults(self):
        """
        Show the results filtered with a metric threshold provided by the user.

        This method reads the data from a CSV file, processes it through the climatic pipeline, filters the results, and displays the filtered results in an HTML table format within a QTextEdit widget. It handles exceptions related to missing sequence alignment.

        Raises:
            AttributeError: If the sequence alignment has not been performed before attempting to generate the tree.
        """
        try:
            df = pd.read_csv(Params.file_name)
            utils.filterResults(self.climaticTrees, self.geneticTreeDict, df)
            df_results = pd.read_csv("./results/output.csv")
            # Convert to HTML table with basic styling
            html_table = df_results.to_html(index=False, border=1, classes="dataframe")  # Basic styling
            # Display in QTextEdit (assuming self.textEditPage7 exists)
            self.textEditResults.setHtml(html_table)
        except AttributeError:
            self.textEditClimTree.setText("Please do the sequence alignment before attempting to generate the tree !")
            self.stackedWidget.setCurrentIndex(2)
            self.tabWidget2.setCurrentIndex(2)

    def toggleDarkMode(self):
        """
        Toggle the application's dark mode setting.

        This method switches the application's theme between dark mode and light mode. It updates the isDarkMode attribute, applies the corresponding style, and changes the icon of the darkModeButton.

        Attributes:
            isDarkMode (bool): A flag indicating whether dark mode is currently enabled.

        Actions:
            If dark mode is enabled, apply the dark style and set the darkModeButton icon to the 'light' icon.
            If dark mode is disabled, apply the light style and set the darkModeButton icon to the 'dark' icon.
        """

        self.isDarkMode = not self.isDarkMode
        buttons_Vertical = [self.fileBrowserButtonPage1, self.sequenceAlignmentButtonPage1,
                            self.clearButtonPage1, self.statisticsButtonPage1, self.geneticTreeButtonPage1,
                            self.fileBrowserButtonPage2, self.clearButtonPage2,
                            self.climaticTreeButtonPage2, self.statisticsButtonPage2,
                            self.settingsButtonPage3,
                            self.settingsButtonPage4,
                            self.submitButtonPage3,
                            self.statisticsButtonPage3,
                            self.submitButtonPage4,
                            self.statisticsButtonPage4,
                            self.clearButtonPage3, self.StartSequenceAlignmentButton,
                            self.clearButtonPage4]
        buttons = [self.geneticDataButton, self.climaticDataButton, self.helpButton, self.homeButton, self.resultsButton]

        if self.isDarkMode:
            qtmodern.styles.dark(app)
            self.top_frame.setStyleSheet("background-color: #646464;")
            self.darkModeButton.setIcon(QIcon(":other/light.png"))  # Set the 'light' icon for dark mode
            self.darkModeButton.setCursor(Qt.PointingHandCursor)
            self.darkModeButton.setStyleSheet("""
                QPushButton { 
                    padding: 10px 20px;
                    font-weight: bold;
                    background-color: #646464;
                    border-radius: 20px;
                    transition: background-color 0.3s ease; /* Add transition */
                }
                QPushButton:hover {
                    background-color: #B7B7B6; 
                }
                QPushButton:pressed {
                    background-color: #DEDDDA;
                }
            """)
            # Créer l'effet d'ombre
            shadow_effect = QGraphicsDropShadowEffect()
            shadow_effect.setBlurRadius(10)  # Ajuster le flou de l'ombre
            shadow_effect.setColor(QColor(0, 0, 0, 140))  # Couleur de l'ombre (noir avec transparence)
            shadow_effect.setOffset(3, 3)  # Décalage de l'ombre

            # Appliquer l'effet d'ombre au bouton
            self.darkModeButton.setGraphicsEffect(shadow_effect)
            for button in buttons:
                button.setCursor(Qt.PointingHandCursor)
                button.setStyleSheet("""
                    QPushButton { 
                        padding: 10px 20px;
                        font-weight: bold;
                        background-color: #6F6F6F;
                        border-radius: 20px;
                        transition: background-color 0.3s ease; /* Add transition */
                    }
                    QPushButton:hover {
                        background-color: #B7B7B6; 
                    }
                    QPushButton:pressed {
                        background-color: #DEDDDA;
                    }
                """)
                shadow_effect = QGraphicsDropShadowEffect()
                shadow_effect.setBlurRadius(10)
                shadow_effect.setColor(QColor(0, 0, 0, 140))
                shadow_effect.setOffset(3, 3)
                button.setGraphicsEffect(shadow_effect)
            #######################################################
            for buttonV in buttons_Vertical:
                buttonV.setCursor(Qt.PointingHandCursor)
                buttonV.setStyleSheet("""
                    QPushButton {
                        color: #EFEFEF;
                        border-radius: 20px;
                        background-color: #464645;
                        padding: 10px 20px;
                        font-weight: bold;
                        transition: background-color 0.3s ease; /* Add transition */
                    }
                    QPushButton:hover {
                        background-color: #9F9F9F; 
                    }
                    QPushButton:pressed {
                        background-color: #EEEEEE;
                    }
                """)
                # Créer l'effet d'ombre
                shadow_effect = QGraphicsDropShadowEffect()
                shadow_effect.setBlurRadius(10)  # Ajuster le flou de l'ombre
                shadow_effect.setColor(QColor(0, 0, 0, 110))  # Couleur de l'ombre (noir avec transparence)
                shadow_effect.setOffset(3, 3)  # Décalage de l'ombre

                # Appliquer l'effet d'ombre au bouton
                buttonV.setGraphicsEffect(shadow_effect)

        else:
            qtmodern.styles.light(app)
            self.top_frame.setStyleSheet("background-color: rgb(222, 221, 218);")
            self.darkModeButton.setIcon(QIcon(":other/dark.png"))  # Set the 'dark' icon
            self.darkModeButton.setCursor(Qt.PointingHandCursor)
            self.darkModeButton.setStyleSheet("""
                    QPushButton { 
                        padding: 10px 20px;
                        font-weight: bold;
                        background-color: #DEDDDA;
                        border-radius: 20px;
                        transition: background-color 0.3s ease; /* Add transition */
                    }
                    QPushButton:hover {
                        background-color: #B7B7B6; 
                    }
                    QPushButton:pressed {
                        background-color: #DEDDDA;
                    }
                """)
            # Créer l'effet d'ombre
            shadow_effect = QGraphicsDropShadowEffect()
            shadow_effect.setBlurRadius(10)  # Ajuster le flou de l'ombre
            shadow_effect.setColor(QColor(0, 0, 0, 140))  # Couleur de l'ombre (noir avec transparence)
            shadow_effect.setOffset(3, 3)  # Décalage de l'ombre
            # Appliquer l'effet d'ombre au bouton
            self.darkModeButton.setGraphicsEffect(shadow_effect)

            for button in buttons:
                button.setCursor(Qt.PointingHandCursor)
                button.setStyleSheet("""
                    QPushButton { 
                        padding: 10px 20px;
                        font-weight: bold;
                        background-color: #DEDDDA;
                        border-radius: 20px;
                        transition: background-color 0.3s ease; /* Add transition */
                    }
                    QPushButton:hover {
                        background-color: #B7B7B6; 
                    }
                    QPushButton:pressed {
                        background-color: #DEDDDA;
                    }
                """)
                shadow_effect = QGraphicsDropShadowEffect()
                shadow_effect.setBlurRadius(10)
                shadow_effect.setColor(QColor(0, 0, 0, 140))
                shadow_effect.setOffset(3, 3)
                button.setGraphicsEffect(shadow_effect)
            ##########################################################
            for buttonV in buttons_Vertical:
                buttonV.setCursor(Qt.PointingHandCursor)
                buttonV.setStyleSheet("""
                    QPushButton {
                        border-radius: 20px;
                        background-color: #EEEEEE;
                        padding: 10px 20px;
                        font-weight: bold;
                        transition: background-color 0.3s ease; /* Add transition */
                    }
                    QPushButton:hover {
                        background-color: #D7D7D7; 
                    }
                    QPushButton:pressed {
                        background-color: #EEEEEE;
                    }
                """)
                # Créer l'effet d'ombre
                shadow_effect = QGraphicsDropShadowEffect()
                shadow_effect.setBlurRadius(10)  # Ajuster le flou de l'ombre
                shadow_effect.setColor(QColor(0, 0, 0, 110))  # Couleur de l'ombre (noir avec transparence)
                shadow_effect.setOffset(3, 3)  # Décalage de l'ombre

                # Appliquer l'effet d'ombre au bouton
                buttonV.setGraphicsEffect(shadow_effect)

    # press the button to delete data
    def clearGen(self):
        """
        Clear the genetic data fields.

        This method clears the content of the text edit widgets related to FASTA sequences, sequence alignments, and genetic trees. It also resets the current index of the genetic statistics list to 0.
        """
        self.textEditFasta.clear()
<<<<<<< HEAD
        self.seqAlignLabel.clear()
        self.textEditGenStats_2.clear()
        self.sequenceAlignmentButtonPage1.setEnabled(False)
        self.statisticsButtonPage1.setEnabled(False)
        self.geneticTreeButtonPage1.setEnabled(False)
        self.GeneticTreeLabel.clear()
=======
        self.textEditSeqAlign.clear()
        self.textEditGenTree.clear()
>>>>>>> 7f1dd8c7

    def clearClim(self):
        """
            Clear the text fields related to climatic data.
            """
        self.textEditClimData.clear()
        self.textEditClimStats.clear()
        self.textEditClimTree.clear()
        self.graphicsViewClimData.clear()
        self.ClimStatsListCondition.setCurrentIndex(0)
        self.ClimStatsListChart.setCurrentIndex(0)

    def clearResult(self):
        """
        Clear the text fields related to climatic data.

        This method clears the content of the text edit widgets for climatic data, climatic statistics, and climatic trees. It also clears the graphics view for climatic data and resets the current index of the climatic statistics and chart lists to 0.
        """
        self.textEditResults.clear()

    def clearResultStat(self):
        """
        Clear the statistics result lists.

        This method resets the current index of the results statistics condition list and the results statistics chart list to 0.
        """
        self.ResultsStatsListCondition.setCurrentIndex(0)
        self.ResultsStatsListChart.setCurrentIndex(0)

    def display_newick_trees(self):
        self.tabWidget.setCurrentIndex(4)
        file_path = "results/geneticTrees.json"
        with open(file_path, 'r') as file:
            self.newick_json = json.load(file)
        self.tree_keys = list(self.newick_json.keys())
        self.total_trees = len(self.tree_keys)
        self.current_index = 0
        self.geneticTreescomboBox.clear()

        # Format the tree keys to replace underscore with ' nt '
        formatted_tree_keys = [self.format_tree_name(key) for key in self.tree_keys]
        self.geneticTreescomboBox.addItems(formatted_tree_keys)

        self.show_tree(self.current_index)

    def format_tree_name(self, tree_name):
        parts = tree_name.split('_')
        if len(parts) == 2:
            return f"{parts[0]} nt {parts[1]} nt"
        return tree_name

    def show_selected_tree(self, index):
        if index >= 0:
            self.show_tree(index)

    def show_tree(self, index):
        if 0 <= index < self.total_trees:
            self.current_index = index  # Keep track of the current index
            key = self.tree_keys[index]
            newick_str = self.newick_json[key]

            # Save the Newick string to a temporary file
            with tempfile.NamedTemporaryFile(delete=False, suffix=".nwk") as temp_file:
                temp_file.write(newick_str.encode())
                temp_file_path = temp_file.name

            # Read the tree using Phylo
            tree = Phylo.read(temp_file_path, "newick")

            # Render the tree using Matplotlib
            fig = plt.figure(figsize=(9.21, 4.5), dpi=100)
            ax = fig.add_subplot(1, 1, 1)
            Phylo.draw(tree, do_show=False, axes=ax)
            ax.axis('off')  # Remove the X and Y axes

            # Add tree info as text annotation
            formatted_key = self.format_tree_name(key)
            ax.text(0.5, 1.01, f"Tree Name: {formatted_key}\nCurrent Index: {index + 1} / {self.total_trees}",
                    transform=ax.transAxes, ha='center', va='bottom', fontsize=10, color='black')

            # Save the plot to a temporary file
            temp_img_file = tempfile.NamedTemporaryFile(delete=False, suffix=".png")
            self.temp_img_path = temp_img_file.name
            plt.savefig(self.temp_img_path, format="png")
            temp_img_file.close()

            plt.close(fig)

            # Load the temporary file into a QPixmap
            pixmap = QPixmap(self.temp_img_path)

            # Clear the QLabel before setting the new QPixmap
            self.GeneticTreeLabel.clear()
            self.GeneticTreeLabel.setPixmap(pixmap)
            self.GeneticTreeLabel.adjustSize()

    def download_graph(self):
        current_key = self.tree_keys[self.current_index]
        default_file_name = f"{current_key}.png"

        options = QFileDialog.Options()
        options |= QFileDialog.DontUseNativeDialog
        file_path, _ = QFileDialog.getSaveFileName(self, "Save Graph As", default_file_name,
                                                   "PNG Files (*.png);;All Files (*)", options=options)
        if file_path:
            if not file_path.lower().endswith('.png'):
                file_path += '.png'
            with open(self.temp_img_path, 'rb') as temp_file:
                with open(file_path, 'wb') as file:
                    file.write(temp_file.read())

    @pyqtSlot()
    def open_preferences_dialog(self):
        dialog = PreferencesDialog(self)
        dialog.update_preferences(self.preferences)
        if dialog.exec_() == QDialog.Accepted:
            self.preferences = dialog.get_preferences()
            self.apply_preferences()

    def apply_preferences(self):
        # Apply preferences to the current plot
        self.show_climatic_tree(self.current_index)

    def displayClimaticTrees(self):
        self.climaticTreescomboBox.clear()
        self.tree_keys = list(self.climaticTrees.keys())
        self.total_trees = len(self.tree_keys)
        self.current_index = 0
        self.climaticTreescomboBox.addItems(self.tree_keys)
        self.show_climatic_tree(self.current_index)
        self.tabWidget2.setCurrentIndex(2)

    def show_selected_climatic_tree(self, index):
        if index >= 0:
            self.show_climatic_tree(index)

    def show_climatic_tree(self, index):
        if 0 <= index < self.total_trees:
            self.current_index = index
            key = self.tree_keys[index]
            tree = self.climaticTrees[key]

            # Get preferences
            preferences = self.preferences
            label_color = preferences.get("label_color", "black")
            edge_color = preferences.get("edge_color", "blue")
            reticulation_color = preferences.get("reticulation_color", "red")
            layout = preferences.get("layout", "horizontal")
            proportional_edge_lengths = preferences.get("proportional_edge_lengths", False)
            label_internal_vertices = preferences.get("label_internal_vertices", False)
            use_leaf_names = preferences.get("use_leaf_names", True)
            show_branch_length = preferences.get("show_branch_length", False)
            view_type = preferences.get("view_type", "network")

            if view_type == "network":
                self.render_network_view(tree, label_color, edge_color, reticulation_color, layout,
                                         proportional_edge_lengths, label_internal_vertices, use_leaf_names,
                                         show_branch_length)
            else:
                self.render_tree_view(tree, label_color, edge_color, reticulation_color, layout,
                                      proportional_edge_lengths, label_internal_vertices, use_leaf_names,
                                      show_branch_length)

    def render_network_view(self, tree, label_color, edge_color, reticulation_color, layout, proportional_edge_lengths,
                            label_internal_vertices, use_leaf_names, show_branch_length):
        # Use seaborn for color palettes
        sns.set_palette("husl")

        # Apply additional preferences to the tree

        # Proportional Edge Lengths
        if proportional_edge_lengths:
            for clade in tree.find_clades():
                if clade.branch_length is None:
                    clade.branch_length = 0.1  # Set a default length if not specified

        # Label Internal Vertices
        if label_internal_vertices:
            for clade in tree.find_clades():
                if not clade.is_terminal() and clade.name is None:
                    clade.name = "Internal Node"

        # Render the tree using Plotly for interactive visualization
        graph = Phylo.to_networkx(tree)
        pos = self.get_layout(graph, layout)
        edge_trace, edge_annotations = self.create_edge_trace(tree, pos, edge_color, show_branch_length)
        node_trace = self.create_node_trace(graph, pos, label_color, use_leaf_names)

        fig = go.Figure(data=[edge_trace, node_trace])
        fig.update_layout(
            showlegend=False,
            xaxis=dict(showgrid=False, zeroline=False, visible=False),
            yaxis=dict(showgrid=False, zeroline=False, visible=False),
            plot_bgcolor='rgba(0,0,0,0)',
            paper_bgcolor='rgba(0,0,0,0)',
            width=911,
            height=441
        )

        # Add edge annotations for branch lengths
        for annotation in edge_annotations:
            fig.add_annotation(annotation)

        temp_img_file = tempfile.NamedTemporaryFile(delete=False, suffix=".png")
        self.temp_img_path = temp_img_file.name
        pio.write_image(fig, self.temp_img_path, format="png")
        temp_img_file.close()

        pixmap = QPixmap(self.temp_img_path)
        self.climaticTreesLabel.clear()
        self.climaticTreesLabel.setPixmap(pixmap)
        self.climaticTreesLabel.adjustSize()

    def render_tree_view(self, tree, label_color, edge_color, reticulation_color, layout, proportional_edge_lengths,
                         label_internal_vertices, use_leaf_names, show_branch_length):
        fig = plt.figure(figsize=(9.11, 4.41))  # Limit size to 911x441 pixels
        ax = fig.add_subplot(1, 1, 1)

        # Apply additional preferences to the tree

        # Proportional Edge Lengths
        if proportional_edge_lengths:
            for clade in tree.find_clades():
                if clade.branch_length is None:
                    clade.branch_length = 0.1  # Set a default length if not specified

        # Label Internal Vertices
        if label_internal_vertices:
            for clade in tree.find_clades():
                if not clade.is_terminal() and clade.name is None:
                    clade.name = "Internal Node"

        # Draw the tree using Matplotlib
        def label_func(clade):
            label = clade.name if use_leaf_names and clade.is_terminal() else ""
            return f'{label}\n{clade.branch_length:.2f}' if show_branch_length and label else label

        Phylo.draw(tree, do_show=False, axes=ax, label_func=label_func,
                   label_colors={clade: label_color for clade in tree.find_clades()})

        ax.axis('off')  # Remove axes

        temp_img_file = tempfile.NamedTemporaryFile(delete=False, suffix=".png")
        self.temp_img_path = temp_img_file.name
        plt.savefig(self.temp_img_path, format="png")
        temp_img_file.close()
        plt.close(fig)

        pixmap = QPixmap(self.temp_img_path)
        self.climaticTreesLabel.clear()
        self.climaticTreesLabel.setPixmap(pixmap)
        self.climaticTreesLabel.adjustSize()

    def create_node_trace(self, graph, pos, label_color, use_leaf_names):
        node_trace = go.Scatter(
            x=[],
            y=[],
            text=[],
            mode='markers+text' if use_leaf_names else 'markers',
            textposition="top center",
            hoverinfo='text',
            marker=dict(
                showscale=False,  # Disable color scale
                colorscale='Viridis',  # Use a valid Plotly colorscale
                size=10,
                line_width=2,
                color=label_color))

        for node in graph.nodes():
            x, y = pos[node]
            node_trace['x'] += (x,)
            node_trace['y'] += (y,)
            if use_leaf_names:
                name = node.name if hasattr(node, 'name') and node.name else ''
                node_trace['text'] += (name,)

        return node_trace

    def get_layout(self, graph, layout):
        if layout == "horizontal":
            return nx.spring_layout(graph, scale=2)
        elif layout == "vertical":
            return nx.spring_layout(graph, scale=2, iterations=50)
        elif layout == "radial":
            return nx.shell_layout(graph)
        elif layout == "axial":
            return nx.spiral_layout(graph)

    def create_edge_trace(self, tree, pos, edge_color, show_branch_length):
        edge_trace = go.Scatter(
            x=[],
            y=[],
            line=dict(width=2, color=edge_color),
            hoverinfo='none',
            mode='lines'
        )
        edge_annotations = []

        for clade in tree.find_clades(order="level"):
            if clade.is_terminal():
                continue
            for child in clade.clades:
                x0, y0 = pos[clade]
                x1, y1 = pos[child]
                edge_trace['x'] += (x0, x1, None)
                edge_trace['y'] += (y0, y1, None)

                if show_branch_length:
                    mid_x = (x0 + x1) / 2
                    mid_y = (y0 + y1) / 2
                    branch_length = child.branch_length
                    edge_annotations.append(
                        dict(
                            x=mid_x,
                            y=mid_y,
                            text=f"{branch_length:.2f}",
                            showarrow=False,
                            xanchor="center",
                            yanchor="middle",
                            font=dict(color=edge_color)
                        )
                    )
        return edge_trace, edge_annotations

    def download_climatic_tree_graph(self):
        current_key = self.tree_keys[self.current_index]
        default_file_name = f"{current_key}.png"

        options = QFileDialog.Options()
        options |= QFileDialog.DontUseNativeDialog
        file_path, _ = QFileDialog.getSaveFileName(self, "Save Graph As", default_file_name,
                                                   "PNG Files (*.png);;All Files (*)", options=options)
        if file_path:
            if not file_path.lower().endswith('.png'):
                file_path += '.png'
            with open(self.temp_img_path, 'rb') as temp_file:
                with open(file_path, 'wb') as file:
                    file.write(temp_file.read())


if __name__ == "__main__":
    # Create the application instance
    app = QtWidgets.QApplication([])

    # Create the main window instance
    window = UiMainWindow()

    # Wrap the main window with the ModernWindow style
    mw = qtmodern.windows.ModernWindow(window)

    # Get screen geometry to determine the available screen space
    screen_geometry = app.primaryScreen().availableGeometry()

    # Calculate the center position of the screen
    center_point = screen_geometry.center()
    x = center_point.x() - mw.width() // 2
    y = center_point.y() - mw.height() // 2

    # Move the main window to the center of the screen
    mw.move(x, y)

    # Show the main window
    mw.show()

    # Execute the application's event loop
    sys.exit(app.exec_())<|MERGE_RESOLUTION|>--- conflicted
+++ resolved
@@ -3,33 +3,14 @@
 import os
 import re
 import sys
-<<<<<<< HEAD
 import tempfile
+import time
 from collections import Counter
 from decimal import Decimal
 from io import BytesIO
-from io import StringIO
 import resources_rc
 import folium
 import matplotlib.patches as mpatches
-=======
-import json
-import yaml
-import time
-import folium
-import resources_rc
-from collections import Counter
-from PyQt5.QtCore import Qt
-from Bio.Seq import Seq
-from Bio.SeqRecord import SeqRecord
-from Bio import AlignIO
-from Bio.Align import MultipleSeqAlignment
-import matplotlib.pyplot as plt
-import matplotlib.patches as mpatches
-from decimal import Decimal
-from io import BytesIO
-from PyQt5.QtWidgets import QApplication, QMainWindow, QLabel, QVBoxLayout, QWidget, QPushButton, QSpinBox
->>>>>>> 7f1dd8c7
 import matplotlib.pyplot as plt
 import networkx as nx
 import numpy as np
@@ -38,11 +19,9 @@
 import plotly.io as pio
 import qtmodern.styles
 import qtmodern.windows
-<<<<<<< HEAD
 import qtmodern.windows
 import seaborn as sns
 import yaml
-from Bio import AlignIO
 from Bio import Phylo
 from Bio.Align import MultipleSeqAlignment
 from Bio.Seq import Seq
@@ -51,11 +30,6 @@
 from PyQt5 import QtWidgets, uic
 from PyQt5.QtCore import Qt
 from PyQt5.QtCore import pyqtSlot
-=======
-from Bio import AlignIO
-from PyQt5 import QtCore, QtGui
-from PyQt5 import QtWidgets, uic
->>>>>>> 7f1dd8c7
 from PyQt5.QtGui import QIcon, QColor, QPixmap, QImage
 from PyQt5.QtWebEngineWidgets import QWebEngineView
 from PyQt5.QtWidgets import (QDialog)
@@ -64,11 +38,8 @@
 from aphylogeo.alignement import AlignSequences
 from aphylogeo.genetic_trees import GeneticTrees
 from aphylogeo.params import Params
-<<<<<<< HEAD
 
 from PreferencesDialog import PreferencesDialog  # Import PreferencesDialog
-=======
->>>>>>> 7f1dd8c7
 from help import UiHowToUse
 from settings import HoverLabel
 
@@ -207,7 +178,6 @@
 
          This method connects various UI buttons to their corresponding event handlers, sets up styles and effects for UI elements, and initializes the state of the application.
          """
-<<<<<<< HEAD
         self.preferences = {
             "label_color": "black",
             "edge_color": "blue",
@@ -225,12 +195,6 @@
         self.starting_position_spinbox_2.setRange(1, 1000)
         self.starting_position_spinbox_2.valueChanged.connect(self.update_plot)
         self.window_size_spinbox_2.valueChanged.connect(self.update_plot)
-=======
-        self.setObjectName("MainWindow")
-        self.window_size_spinbox.setRange(1, 1000)
-        self.starting_position_spinbox.setRange(1, 1000)
-        self.button.clicked.connect(self.load_data_genetic)
->>>>>>> 7f1dd8c7
         self.homeButton.clicked.connect(self.showHomePage)
         self.geneticDataButton.clicked.connect(self.showGenDatPage)
         self.climaticDataButton.clicked.connect(self.showClimDatPage)
@@ -242,22 +206,15 @@
         self.darkModeButton.setCursor(Qt.PointingHandCursor)
         self.isDarkMode = False  # Keep track of the state
         self.fileBrowserButtonPage1.clicked.connect(self.pressItFasta)
-<<<<<<< HEAD
         self.geneticTreeButtonPage1.clicked.connect(self.display_newick_trees)
-        self.sequenceAlignmentButtonPage1.clicked.connect(self.SeqAlign)
+        self.sequenceAlignmentButtonPage1.clicked.connect(self.showSequencePage)
         self.clearButtonPage1.clicked.connect(self.clearGen)
         self.statisticsButtonPage1.clicked.connect(self.plot_sequence_similarity)
-=======
-        self.StartSequenceAlignmentButton.clicked.connect(self.SeqAlign)
-        self.sequenceAlignmentButtonPage1.clicked.connect(self.showSequencePage)
-        self.clearButtonPage1.clicked.connect(self.clearGen)
-        self.statisticsButtonPage1.clicked.connect(self.load_data_genetic)
->>>>>>> 7f1dd8c7
+
         self.clearButtonPage2.clicked.connect(self.clearClim)
         self.fileBrowserButtonPage2.clicked.connect(self.pressItCSV)
         self.statisticsButtonPage2.clicked.connect(self.load_data_climate)
-<<<<<<< HEAD
-        self.resultsButtonPage2.clicked.connect(self.showResultsPage)
+        self.resultsButton.clicked.connect(self.showResultsPage)
         self.ClimaticChartSettingsAxisX.currentIndexChanged.connect(self.generate_graph)
         self.ClimaticChartSettingsAxisY.currentIndexChanged.connect(self.generate_graph)
         self.radioButtonPiePlot.toggled.connect(self.generate_graph)
@@ -265,10 +222,7 @@
         self.radioButtonScatterPlot.toggled.connect(self.generate_graph)
         self.radioButtonBarGraph.toggled.connect(self.generate_graph)
         self.geneticTreescomboBox.currentIndexChanged.connect(self.show_selected_tree)
-=======
-        self.resultsButton.clicked.connect(self.showResultsPage)
-        self.CreateGraphButton.clicked.connect(self.generate_graph)
->>>>>>> 7f1dd8c7
+        self.StartSequenceAlignmentButton.clicked.connect(self.SeqAlign)
         self.settingsButtonPage3.clicked.connect(self.paramWin)
         self.submitButtonPage3.clicked.connect(self.showFilteredResults)
         self.clearButtonPage4.clicked.connect(self.clearResult)
@@ -277,26 +231,12 @@
         self.downloadGraphButton.clicked.connect(self.download_graph)
         self.preferencesButton.clicked.connect(self.open_preferences_dialog)
         self.stackedWidget.setCurrentIndex(0)
-<<<<<<< HEAD
-        self.preferences = {
-            "label_color": "black",
-            "edge_color": "blue",
-            "reticulation_color": "red",
-            "layout": "horizontal",
-            "proportional_edge_lengths": False,
-            "label_internal_vertices": False,
-            "use_leaf_names": False,
-            "root_with_leaf_node": False,
-            "root_leaf_node": ""
-        }
         self.tree_keys = []
         self.total_trees = 0
         self.current_index = 0
-        buttons = [self.geneticDataButton, self.climaticDataButton, self.helpButton, self.homeButton]
-=======
+
 
         buttons = [self.geneticDataButton, self.climaticDataButton, self.helpButton, self.homeButton,  self.resultsButton]
->>>>>>> 7f1dd8c7
 
         buttons_Vertical = [self.fileBrowserButtonPage1, self.sequenceAlignmentButtonPage1,
                             self.clearButtonPage1, self.statisticsButtonPage1, self.geneticTreeButtonPage1,
@@ -383,7 +323,6 @@
         self.darkModeButton.setGraphicsEffect(shadow_effect)
         QtCore.QMetaObject.connectSlotsByName(self)
 
-<<<<<<< HEAD
     def read_msa(self, msa_data):
         genetic_data = {}
         for key, value in msa_data.items():
@@ -398,66 +337,24 @@
                     genetic_data[current_id].append(line.strip())
         genetic_data = {sequence_id: ''.join(sequences) for sequence_id, sequences in genetic_data.items()}
         print("Genetic Data:", genetic_data)  # Debug print
-=======
-    def load_data_genetic(self):
-        print(f"Loading data from: {Params.reference_gene_filepath}")
-        genetic_data = self.read_fasta(Params.reference_gene_filepath)
-        standardized_data = self.standardize_sequence_lengths(genetic_data)
-        starting_position = self.starting_position_spinbox.value()
-        window_size = self.window_size_spinbox.value()
-        output_path = "./alignment_chart.png"
-        self.plot_alignment_chart(standardized_data, starting_position, window_size, output_path)
-        self.display_image(output_path)
-        self.tabWidget.setCurrentIndex(3)
-
-    def read_fasta(self, fasta_file):
-        genetic_data = {}
-        with open(fasta_file, 'r') as file:
-            sequence_id = None
-            sequence_data = []
-            for line in file:
-                if line.startswith('>'):
-                    if sequence_id is not None:
-                        genetic_data[sequence_id] = ''.join(sequence_data)
-                    sequence_id = line[1:].strip()
-                    sequence_data = []
-                else:
-                    sequence_data.append(line.strip())
-            if sequence_id is not None:
-                genetic_data[sequence_id] = ''.join(sequence_data)
->>>>>>> 7f1dd8c7
         return genetic_data
 
     def standardize_sequence_lengths(self, genetic_data):
         max_length = max(len(seq) for seq in genetic_data.values())
-<<<<<<< HEAD
         standardized_data = {key: seq.ljust(max_length, '-') for key, seq in genetic_data.items()}
         print("Standardized Data:", standardized_data)  # Debug print
-=======
-        standardized_data = {}
-        for key, seq in genetic_data.items():
-            if len(seq) < max_length:
-                padded_seq = seq + '-' * (max_length - len(seq))
-            else:
-                padded_seq = seq[:max_length]
-            standardized_data[key] = padded_seq
->>>>>>> 7f1dd8c7
         return standardized_data
 
     def plot_alignment_chart(self, genetic_data, starting_position, window_size, output_path):
         end_position = starting_position + window_size
         truncated_data = {key: value[starting_position:end_position] for key, value in genetic_data.items()}
-<<<<<<< HEAD
         print("Truncated Data:", truncated_data)  # Debug print
-=======
->>>>>>> 7f1dd8c7
 
         alignment = MultipleSeqAlignment([
             SeqRecord(Seq(seq), id=key)
             for key, seq in truncated_data.items()
         ])
 
-<<<<<<< HEAD
         fig, (ax1, ax2) = plt.subplots(2, 1, figsize=(9, 4), gridspec_kw={'height_ratios': [1, 8]})
         ax1.set_axis_off()
         ax2.set_axis_off()
@@ -465,32 +362,13 @@
         # Calculate conservation
         conservation, _ = self.calculate_conservation_and_gaps(alignment)
         print("Conservation:", conservation)  # Debug print
-=======
-        fig, (ax1, ax2, ax3) = plt.subplots(3, 1, figsize=(9, 4), gridspec_kw={'height_ratios': [1, 8, 1]})
-        ax1.set_axis_off()
-        ax2.set_axis_off()
-        ax3.set_axis_off()
-
-        # Calculate conservation and gaps
-        conservation = self.calculate_conservation(alignment)
-        gaps = self.calculate_gaps(alignment)
->>>>>>> 7f1dd8c7
 
         # Plot conservation
         bar_width = 1.0
         ax1.bar(range(len(conservation)), conservation, color='#4CAF50', width=bar_width, align='edge')
         ax1.set_xlim(0, len(conservation))
         ax1.set_ylim(0, 1)
-<<<<<<< HEAD
         ax1.set_title('CONSERVATION', fontsize=12, pad=20)
-=======
-
-        # Plot gaps
-        ax3.bar(range(len(gaps)), gaps, color='#F44336', width=bar_width, align='edge')
-        ax3.set_ylabel('Gap')
-        ax3.set_xlim(0, len(gaps))
-        ax3.set_ylim(0, 1)
->>>>>>> 7f1dd8c7
 
         # Plot alignment
         seqs = [str(record.seq) for record in alignment]
@@ -503,7 +381,6 @@
             '-': 'grey',
             'N': 'black'  # Handling 'N' or any other characters if present
         }
-<<<<<<< HEAD
 
         font_size = 10
         rect_height = 0.8
@@ -657,7 +534,7 @@
         self.columns = self.data.columns
         self.ClimaticChartSettingsAxisX.addItems(self.columns)
         self.ClimaticChartSettingsAxisY.addItems(self.columns)
-        self.tabWidget2.setCurrentIndex(3)
+        self.tabWidget2.setCurrentIndex(2)
 
     def generate_graph(self):
         x_data = self.ClimaticChartSettingsAxisX.currentText()
@@ -683,123 +560,9 @@
         buf.seek(0)
         pixmap = QPixmap()
         pixmap.loadFromData(buf.getvalue())
-        self.tabWidget2.setCurrentIndex(3)
-        self.ClimaticChart_2.setPixmap(pixmap)
-
-=======
-
-        font_size = 10
-        rect_height = 0.8
-        rect_width = 1.0
-
-        for i, seq in enumerate(seqs):
-            ax2.text(-1, len(seqs) - i - 1 + rect_height / 2, ids[i], ha='right', va='center', fontsize=font_size)
-            for j, nucleotide in enumerate(seq):
-                color = colors.get(nucleotide, 'black')  # Default to black if not found
-                rect = mpatches.Rectangle((j, len(seqs) - i - 1), rect_width, rect_height, color=color)
-                ax2.add_patch(rect)
-                ax2.text(j + rect_width / 2, len(seqs) - i - 1 + rect_height / 2, nucleotide, ha='center', va='center',
-                         fontsize=font_size)
-
-        consensus_seq = self.calculate_consensus(alignment)
-        for j, nucleotide in enumerate(consensus_seq):
-            color = colors.get(nucleotide, 'black')  # Default to black if not found
-            rect = mpatches.Rectangle((j, -1), rect_width, rect_height, color=color)
-            ax2.add_patch(rect)
-            ax2.text(j + rect_width / 2, -1 + rect_height / 2, nucleotide, ha='center', va='center', fontsize=font_size,
-                     fontweight='bold')
-
-        # Add Consensus title
-        ax2.text(-1, -1 + rect_height / 2, "Consensus", ha='right', va='center', fontsize=font_size, fontweight='bold')
-
-        ax2.set_xlim(0, len(consensus_seq))
-        ax2.set_ylim(-2, len(seqs))
-        ax2.set_yticks(range(len(ids)))
-        ax2.set_yticklabels(ids, fontsize=font_size)
-        ax2.set_xticks(range(len(consensus_seq)))
-        ax2.set_xticklabels(range(starting_position, end_position), fontsize=font_size)
-
-        plt.subplots_adjust(left=0.2, right=0.95, top=0.95, bottom=0.05)
-        plt.savefig(output_path)
-        plt.close()
-        print(f"Plot saved to: {output_path}")
-
-    def calculate_conservation(self, alignment):
-        conservation = []
-        for i in range(alignment.get_alignment_length()):
-            column = alignment[:, i]
-            counts = Counter(column)
-            most_common = counts.most_common(1)[0][1]
-            conservation.append(most_common / len(column))
-        return conservation
-
-    def calculate_gaps(self, alignment):
-        gaps = []
-        for i in range(alignment.get_alignment_length()):
-            column = alignment[:, i]
-            gap_count = column.count('-')
-            gaps.append(gap_count / len(column))
-        return gaps
-
-    def calculate_consensus(self, alignment):
-        consensus_seq = []
-        for i in range(alignment.get_alignment_length()):
-            column = alignment[:, i]
-            most_common = Counter(column).most_common(1)[0][0]
-            consensus_seq.append(most_common)
-        return ''.join(consensus_seq)
-
-    def display_image(self, image_path):
-        if os.path.exists(image_path):
-            print(f"Displaying image: {image_path}")
-            pixmap = QPixmap(image_path)
-            if pixmap.isNull():
-                print("Failed to load image into QPixmap")
-            else:
-                print("Image loaded into QPixmap successfully")
-            self.textEditGenStats_2.setPixmap(pixmap)
-            self.textEditGenStats_2.repaint()  # Ensure the label is updated
-        else:
-            print(f"Image not found: {image_path}")
-
-    def load_data_climate(self):
-        # Load the data without the first column
-        self.data = pd.read_csv(Params.file_name, usecols=lambda column: column != 'id')
-        self.columns = self.data.columns
-        self.ClimaticChartSettingsAxisX.addItems(self.columns)
-        self.ClimaticChartSettingsAxisY.addItems(self.columns)
-        self.tabWidget2.setCurrentIndex(2)
-
-    def generate_graph(self):
-        x_data = self.ClimaticChartSettingsAxisX.currentText()
-        y_data = self.ClimaticChartSettingsAxisY.currentText()
-
-        fig, ax = plt.subplots(figsize=(5.2, 5))  # Set figure size to 520x500 pixels (each inch is 100 pixels)
-        if (x_data != y_data):
-            if self.radioButtonBarGraph.isChecked():
-                plot_type = 'Bar Graph'
-                self.data.plot(kind='bar', x=x_data, y=y_data, ax=ax)
-            elif self.radioButtonScatterPlot.isChecked():
-                plot_type = 'Scatter Plot'
-                self.data.plot(kind='scatter', x=x_data, y=y_data, ax=ax)
-            elif self.radioButtonLinePlot.isChecked():
-                plot_type = 'Line Plot'
-                self.data.plot(kind='line', x=x_data, y=y_data, ax=ax)
-            elif self.radioButtonPiePlot.isChecked():
-                plot_type = 'Pie Plot'
-                self.data.set_index(x_data).plot(kind='pie', y=y_data, ax=ax)
-        else:
-            print("Same parameters dude...")
-
-        buf = BytesIO()
-        plt.savefig(buf, format='png')
-        buf.seek(0)
-        pixmap = QPixmap()
-        pixmap.loadFromData(buf.getvalue())
         self.tabWidget2.setCurrentIndex(2)
         self.ClimaticChart_2.setPixmap(pixmap)
 
->>>>>>> 7f1dd8c7
     def pressItFasta(self):
         """
         Open a dialog to select a FASTA file, update parameters, and display the content with color-coded sequences.
@@ -862,11 +625,12 @@
 
         This method calls the callSeqAlign method to perform sequence alignment and stores the resulting genetic tree dictionary in the geneticTreeDict attribute.
         """
-        buttontest = [self.SequenceAlignmentMethod, self.SequenceFitMethod]
-        align = self.SequenceAlignmentMethod.currentIndex() + 1
-        fit = self.SequenceFitMethod.currentIndex() + 1
+        align = str(self.SequenceAlignmentMethod.currentIndex() + 1)
+        fit = str(self.SequenceFitMethod.currentIndex() + 1)
         update_yaml_param(Params, "params.yaml", "alignment_method", align)
         update_yaml_param(Params, "params.yaml", "fit_method", fit)
+        self.starting_position_spinbox_2.setEnabled(True)
+        self.window_size_spinbox_2.setEnabled(True)
         self.geneticTreeDict = self.callSeqAlign()
 
     def callSeqAlign(self):
@@ -925,11 +689,7 @@
             self.tabWidget.setCurrentIndex(2)
             self.statisticsButtonPage1.setEnabled(True)
             self.statisticsButtonPage1.setIcon(QIcon(":inactive/statistics.svg"))
-<<<<<<< HEAD
             self.geneticTreeButtonPage1.setEnabled(True)
-=======
-            self.resultsButton.setEnabled(True)
->>>>>>> 7f1dd8c7
             update_progress(loading_screen, 4)
             QtWidgets.QApplication.processEvents()
             # Step 4: Save results
@@ -943,13 +703,8 @@
             self.geneticTreeButtonPage1.setEnabled(True)
             self.update_plot()
             if self.climaticTreeButtonPage2.isEnabled():
-                self.resultsButtonPage2.setEnabled(True)
+                self.resultsButton.setEnabled(True)
             return geneticTrees
-
-<<<<<<< HEAD
-=======
-        return geneticTrees
-
     def update_climate_chart(self):
 
         data = pd.read_csv(Params.file_name)
@@ -982,9 +737,8 @@
         plt.savefig('chart.png')
         pixmap = QPixmap('chart.png')
         self.ClimaticChart.setPixmap(pixmap)
-        self.tabWidget2.setCurrentIndex(3)
-
->>>>>>> 7f1dd8c7
+        self.tabWidget2.setCurrentIndex(2)
+
     def retrieveDataNames(self, list):
         """
         Retrieve data from a list, excluding the first element.
@@ -1140,11 +894,8 @@
                         self.tabWidget2.setCurrentIndex(1)
                 if loc and lat and long:
                     self.populateMap(lat, long)
-<<<<<<< HEAD
                 if self.statisticsButtonPage1.isEnabled():
-                    self.resultsButtonPage2.setEnabled(True)
-=======
->>>>>>> 7f1dd8c7
+                    self.resultsButton.setEnabled(True)
 
     def populateMap(self, lat, long):
         """
@@ -1457,28 +1208,23 @@
         This method clears the content of the text edit widgets related to FASTA sequences, sequence alignments, and genetic trees. It also resets the current index of the genetic statistics list to 0.
         """
         self.textEditFasta.clear()
-<<<<<<< HEAD
         self.seqAlignLabel.clear()
         self.textEditGenStats_2.clear()
         self.sequenceAlignmentButtonPage1.setEnabled(False)
         self.statisticsButtonPage1.setEnabled(False)
         self.geneticTreeButtonPage1.setEnabled(False)
         self.GeneticTreeLabel.clear()
-=======
-        self.textEditSeqAlign.clear()
-        self.textEditGenTree.clear()
->>>>>>> 7f1dd8c7
+        self.resultsButton.setEnabled(False)
+
 
     def clearClim(self):
         """
             Clear the text fields related to climatic data.
             """
-        self.textEditClimData.clear()
-        self.textEditClimStats.clear()
-        self.textEditClimTree.clear()
-        self.graphicsViewClimData.clear()
-        self.ClimStatsListCondition.setCurrentIndex(0)
-        self.ClimStatsListChart.setCurrentIndex(0)
+        self.statisticsButtonPage2.setEnabled(False)
+        self.climaticTreeButtonPage2.setEnabled(False)
+        self.resultsButton.setEnabled(False)
+
 
     def clearResult(self):
         """
@@ -1598,7 +1344,7 @@
         self.current_index = 0
         self.climaticTreescomboBox.addItems(self.tree_keys)
         self.show_climatic_tree(self.current_index)
-        self.tabWidget2.setCurrentIndex(2)
+        self.tabWidget2.setCurrentIndex(3)
 
     def show_selected_climatic_tree(self, index):
         if index >= 0:
