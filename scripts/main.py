--- conflicted
+++ resolved
@@ -209,10 +209,6 @@
         ui = Settings()
         ui.setupUi(Dialog)
         Dialog.exec_()
-<<<<<<< HEAD
-
-    def showErrorDialog(self, message, title="error"):  # noqa: N802
-=======
         """
         Initialize and display the climatic tree window.
 
@@ -238,8 +234,7 @@
         except Exception as e:
             self.show_error_dialog(f"An unexpected error occurred: {e}", "Unexpected Error")
 
-    def show_error_dialog(self, message, title="error"):  
->>>>>>> 4d177668
+    def show_error_dialog(self, message, title="error"):
         """
         Display a professional error dialog with the given title and message.
 
@@ -260,7 +255,7 @@
         uic.loadUi("scripts/Qt/main.ui", self)
         self.setup_ui()
 
-    def setup_ui(self):  
+    def setup_ui(self):
         """
         Setup the UI components and initialize the main window.
 
@@ -446,15 +441,15 @@
     def clear_results(self):
         self.textEditResults.clear()
 
-    def open_genetic_settings_window(self): 
+    def open_genetic_settings_window(self):
         dialog = ParamDialog()
         if dialog.exec_() == QDialog.Accepted:
             self.geneticParam = dialog.params
             for property_name, new_value in self.geneticParam.items():
                 update_yaml_param(Params, "scripts/utils/params.yaml", property_name, new_value)
 
-    #Update_plot_start
-    
+    # Update_plot_start
+
     def read_msa(self, msa_data):
         """
         Reads multiple sequence alignment (MSA) data and organizes it into a dictionary.
@@ -721,11 +716,11 @@
         except Exception as e:
             self.show_error_dialog(f"An unexpected error occurred: {e}")
 
-    #Update_plot_end
-    
+    # Update_plot_end
+
     ################################
-    
-    #bug que plus que tu click sur le boutton, plus il y a de page qui ouvre
+
+    # bug que plus que tu click sur le boutton, plus il y a de page qui ouvre
     def initialize_species_list(self):
         # Load species names into the combo box
         self.referenceComboBox.clear()
@@ -1162,23 +1157,16 @@
 
         return self.geneticTrees
 
-    #Pas certain que c'est utiliser...
+    # Pas certain que c'est utiliser...
     def stop_thread(self):
         if self.worker:
             self.worker.stop()
-<<<<<<< HEAD
-        if self.workerThread and self.workerThread.isRunning():
-            self.workerThread.quit()
-            self.workerThread.wait()
-
-    def closeEvent(self, event):  # noqa: N802
-=======
         if self.thread and self.thread.isRunning():
             self.thread.quit()
             self.thread.wait()
-    #Pas certain que c'est utiliser...
+
+    # Pas certain que c'est utiliser...
     def closeEvent(self, event):
->>>>>>> 4d177668
         self.stop_thread()
         event.accept()
 
@@ -1202,7 +1190,6 @@
             self.show_error_dialog(f"An unexpected error occurred: {e}")
 
     def load_csv_climate_file(self):
-
         def create_sleek_table(df):
             num_rows, num_columns = df.shape
             table_widget = QTableWidget(num_rows, num_columns)
@@ -1666,7 +1653,7 @@
         except Exception as e:
             self.show_error_dialog(f"An unexpected error occurred: {e}", "Error")
 
-    #elle se fait override par celle qui suit, regarder si elle est utile au final (penses pas)
+    # elle se fait override par celle qui suit, regarder si elle est utile au final (penses pas)
     def clear_result(self):
         """
         Clear the text fields related to climatic data.
