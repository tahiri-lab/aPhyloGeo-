--- conflicted
+++ resolved
@@ -34,7 +34,6 @@
 referenceGeneDir = '../datasets/'
 makeDebugFiles = True
 
-############################################################################
 
 userData_align = UserConfig.DataConfig()
 
@@ -87,11 +86,7 @@
         self.darkModeButton.clicked.connect(self.toggleDarkMode)
         self.darkModeButton.setCursor(Qt.PointingHandCursor)
         self.isDarkMode = False  # Keep track of the state
-<<<<<<< HEAD
         self.fileBrowserButtonPage1.clicked.connect(self.pressItFasta)
-=======
-        self.fileBrowserButtonPage1.clicked.connect(self.press_it)
->>>>>>> 00620804
         self.sequenceAlignmentButtonPage1.clicked.connect(self.showSeqAlinFrame19)
         self.clearButtonPage1.clicked.connect(self.clearIt)
         self.statisticsButtonPage1.clicked.connect(self.showGenStatFrame4)
